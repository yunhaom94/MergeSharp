using System;
using System.Collections.Generic;
using System.Linq;
using System.Text.Json;
using System.Text.Json.Serialization;

namespace MergeSharp;

/// <summary>
/// The <c>PropagationMessage</c> for the <c>PNCounter</c> Class.
/// </summary>
[TypeAntiEntropyProtocol(typeof(PNCounter))]
public class PNCounterMsg : PropagationMessage
{
    /// <summary>
    /// <c>Dictionary</c> of replicas' positive counts.
    /// </summary>
    [JsonInclude]
    public Dictionary<Guid, int> pVector;

    /// <summary>
    /// <c>Dictionary</c> of replicas' negative counts.
    /// </summary>
    [JsonInclude]
    public Dictionary<Guid, int> nVector;

    public PNCounterMsg()
    {
    }

<<<<<<< HEAD
=======
    /// <summary>
    /// Parametrized constructor for <c>PNCounterMsg</c>.
    /// </summary>
    /// <param name="pVector"><c>Dictionary</c> of replicas' positive counts.</param>
    /// <param name="nVector"><c>Dictionary</c> of replicas' negative counts.</param>
>>>>>>> d1c2d657
    public PNCounterMsg(Dictionary<Guid, int> pVector, Dictionary<Guid, int> nVector)
    {
        this.pVector = pVector;
        this.nVector = nVector;
    }

    /// <inheritdoc/>
    public override void Decode(byte[] input)
    {
        var json = JsonSerializer.Deserialize<PNCounterMsg>(input);
        this.pVector = json.pVector;
        this.nVector = json.nVector;
    }

    /// <inheritdoc/>
    public override byte[] Encode()
    {
        return JsonSerializer.SerializeToUtf8Bytes(this);
    }
}

/// <summary>
/// Positive Negative Counter. Semantics allows incrementing and decrementing counter.
/// </summary>
[ReplicatedType("PNCounter")]
public class PNCounter : CRDT
{
    /// <summary>
    /// <c>Dictionary</c> of replicas' positive counts.
    /// </summary>
    private Dictionary<Guid, int> _pVector;

    /// <summary>
    /// <c>Dictionary</c> of replicas' negative counts.
    /// </summary>
    private Dictionary<Guid, int> _nVector;

    /// <summary>
    /// Unique replica ID of the <c>PNCounter</c>.
    /// </summary>
    private Guid replicaIdx;

    public PNCounter()
    {
        this.replicaIdx = Guid.NewGuid();

        this._nVector = new Dictionary<Guid, int>();
        this._pVector = new Dictionary<Guid, int>();
        this._pVector[this.replicaIdx] = 0;
        this._nVector[this.replicaIdx] = 0;
    }

    /// <summary>
    /// Method to get the value of the <c>PNCounter</c>.
    /// </summary>
    /// <returns>Integer value of the <c>PNCounter</c>.</returns>
    public int Get()
    {
        return this._pVector.Sum(x => x.Value) - this._nVector.Sum(x => x.Value);
    }

    /// <summary>
    /// Method to increment the <c>PNCounter</c>.
    /// </summary>
    /// <param name="i">Integer value to increment the <c>PNCounter</c> by.</param>
    [OperationType(OpType.Update)]
    public virtual void Increment(int i)
    {
        this._pVector[this.replicaIdx] += i;
        //this.HasSideEffect();
    }

    /// <summary>
    /// Method to decrement the <c>PNCounter</c>.
    /// </summary>
    /// <param name="i">Integer value to decrement the <c>PNCounter</c> by.</param>
    [OperationType(OpType.Update)]
    public virtual void Decrement(int i)
    {
        this._nVector[this.replicaIdx] += i;
        //this.HasSideEffect();
    }

    /// <inheritdoc/>
    public override PropagationMessage GetLastSynchronizedUpdate()
    {
        return new PNCounterMsg(this._pVector, this._nVector);
    }

    /// <inheritdoc/>
    public override void ApplySynchronizedUpdate(PropagationMessage ReceivedUpdate)
    {
        PNCounterMsg received = (PNCounterMsg) ReceivedUpdate;
        this.Merge(received);
    }

    /// <summary>
    /// Method to merge a received update into this <c>PNCounter</c>.
    /// </summary>
    /// <param name="received">The update to be merged as a <c>PNCounterMsg</c>.</param>
    public void Merge(PNCounterMsg received)
    {
        foreach (var kv in received.pVector)
        {
            this._pVector.TryGetValue(kv.Key, out int value);
            this._pVector[kv.Key] = Math.Max(value, kv.Value);
        }

        foreach (var kv in received.nVector)
        {
            this._nVector.TryGetValue(kv.Key, out int value);
            this._nVector[kv.Key] = Math.Max(value, kv.Value);
        }
    }

    /// <inheritdoc/>
    public override PropagationMessage DecodePropagationMessage(byte[] input)
    {
        PNCounterMsg msg = new();
        msg.Decode(input);
        return msg;
    }
}
<|MERGE_RESOLUTION|>--- conflicted
+++ resolved
@@ -28,14 +28,6 @@
     {
     }
 
-<<<<<<< HEAD
-=======
-    /// <summary>
-    /// Parametrized constructor for <c>PNCounterMsg</c>.
-    /// </summary>
-    /// <param name="pVector"><c>Dictionary</c> of replicas' positive counts.</param>
-    /// <param name="nVector"><c>Dictionary</c> of replicas' negative counts.</param>
->>>>>>> d1c2d657
     public PNCounterMsg(Dictionary<Guid, int> pVector, Dictionary<Guid, int> nVector)
     {
         this.pVector = pVector;
